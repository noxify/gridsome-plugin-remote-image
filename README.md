# Gridsome Remote Image Downloader

This is a simple plugin, which is based on a discord discussion.
It's more a workaround than a permanent solution.

The plugin should work with any data source, but I have tested it only with `source-filesystem`.

## Features

* Download of remote images
* Support of multiple images ( see example )

## Install

```sh
npm i @noxify/gridsome-plugin-remote-image

# or

yarn add @noxify/gridsome-plugin-remote-image
```

## Setup

```js
//gridsome.config.js

module.exports = {
  siteName: 'Gridsome',
  plugins: [
    //...
    {
      use: '@noxify/gridsome-plugin-remote-image',
      options: {
        'original': true,
        'typeName' : 'Entry',
        'sourceField': 'remoteImage',
        'targetField': 'imageDownloaded',
        'targetPath': './src/assets/remoteImages'
      }
    },
    {
      use: '@noxify/gridsome-plugin-remote-image',
      options: {
        'cache': false,
        'typeName' : 'Entry',
        'sourceField': 'remoteImages',
        'targetField': 'imagesDownloaded',
        'targetPath': './src/assets/remoteImages'
      }
    }
  ]
  //...
}
```

## Documentation

<<<<<<< HEAD
* `typeName`
Defines the collection where the script should update the nodes

* `sourceField`
Defines the graphql field which contains the remote image url

* `targetField`
Defines the field name which will be generated.
The field is from Type `Image` or `[Images]` in case the source field is not a string.

* `targetPath`
Defines the target directory for the downloaded images
If you set `./src/assets/remoteImages`, it will save the images to `<projectroot>/src/assets/remoteImages/`

> **You have to ensure, that the defined path is valid and the directory exists.**
> It's currently not possible to use `~` or `@`.

### Optional configurations

* `cache`
Defines whether images will be cached - defaults to `true`.
Setting this to false will force re-download of all images.

* `original`
Defines whether to use the original image path as the file path - defaults to false.
Setting this to true will save images in a folder structure the same as the image URL - `https://example.com/some/image/path.jpg` will be saved as `/<target path>/some/image/path.jpg`

# Example

## Markdown Files

> /content/entries/entry1.md

```md
---
title: First Post
remoteImage: https://images.unsplash.com/photo-1580451998921-c1e6e1ababe0?ixlib=rb-1.2.1&ixid=eyJhcHBfaWQiOjEyMDd9&auto=format&fit=crop&w=2850&q=80
---

Image Credits: https://unsplash.com/
```

> /content/entries/entry2.md

```md
---
title: Second Post
excerpt: Second Post
date: 2020-01-14T21:53:14.578Z
remoteImages:
  - https://images.unsplash.com/photo-1525013066836-c6090f0ad9d8?ixlib=rb-1.2.1&ixid=eyJhcHBfaWQiOjEyMDd9&auto=format&fit=crop&w=1650&q=80
  - https://images.unsplash.com/photo-1546489545-697049cfdc1e?ixlib=rb-1.2.1&ixid=eyJhcHBfaWQiOjEyMDd9&auto=format&fit=crop&w=2872&q=80
---

Image Credits: https://unsplash.com/
```

## GraphQL Query

```graphql
{
  allEntry {
    edges {
      node {
        title
        imageDownloaded
        imagesDownloaded {
          image
        }
      }
    }
  }
}

```

## GraphQL Result

```json
{
  "data": {
    "allEntry": {
      "edges": [
        {
          "node": {
            "title": "Second Post",
            "imageDownloaded": {
              "type": "image",
              "mimeType": "image/jpeg",
              //... and all other image properties
            },
            "imagesDownloaded": null
          }
        },
        {
          "node": {
            "title": "First Post",
            "imageDownloaded": null,
            "imagesDownloaded": [
              {
                "image": {
                  "type": "image",
                  "mimeType": "image/jpeg",
                  //... and all other image properties
                }
              },
              {
                "image": {
                  "type": "image",
                  "mimeType": "image/jpeg",
                  //... and all other image properties
                }
              }
            ]
          }
        }
      ]
    }
  }
}
```
=======
You can find the complete documentation here: https://webstone.info/documentation/gridsome-plugin-remote-image
>>>>>>> ffaae6db
<|MERGE_RESOLUTION|>--- conflicted
+++ resolved
@@ -56,7 +56,6 @@
 
 ## Documentation
 
-<<<<<<< HEAD
 * `typeName`
 Defines the collection where the script should update the nodes
 
@@ -177,7 +176,4 @@
     }
   }
 }
-```
-=======
-You can find the complete documentation here: https://webstone.info/documentation/gridsome-plugin-remote-image
->>>>>>> ffaae6db
+```