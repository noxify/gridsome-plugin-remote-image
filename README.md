--- conflicted
+++ resolved
@@ -54,118 +54,4 @@
 
 ## Documentation
 
-<<<<<<< HEAD
-* `typeName`
-Defines the collection where the script should update the nodes
-
-* `sourceField`
-Defines the graphql field which contains the remote image url
-
-* `targetField`
-Defines the field name which will be generated.
-The field is from Type `Image` or `[Images]` in case the source field is not a string.
-
-* `targetPath`
-Defines the target directory for the downloaded images
-If you set `./src/assets/remoteImages`, it will save the images to `<projectroot>/src/assets/remoteImages/`
-
-> **You have to ensure, that the defined path is valid and the directory exists.**
-> It's currently not possible to use `~` or `@`.
-
-# Example
-
-## Markdown Files
-
-> /content/entries/entry1.md
-
-```md
----
-title: First Post
-remoteImage: https://images.unsplash.com/photo-1580451998921-c1e6e1ababe0?ixlib=rb-1.2.1&ixid=eyJhcHBfaWQiOjEyMDd9&auto=format&fit=crop&w=2850&q=80
----
-
-Image Credits: https://unsplash.com/
-```
-
-> /content/entries/entry2.md
-
-```md
----
-title: Second Post
-excerpt: Second Post
-date: 2020-01-14T21:53:14.578Z
-remoteImages:
-  - https://images.unsplash.com/photo-1525013066836-c6090f0ad9d8?ixlib=rb-1.2.1&ixid=eyJhcHBfaWQiOjEyMDd9&auto=format&fit=crop&w=1650&q=80
-  - https://images.unsplash.com/photo-1546489545-697049cfdc1e?ixlib=rb-1.2.1&ixid=eyJhcHBfaWQiOjEyMDd9&auto=format&fit=crop&w=2872&q=80
----
-
-Image Credits: https://unsplash.com/
-```
-
-## GraphQL Query
-
-```graphql
-{
-  allEntry {
-    edges {
-      node {
-        title
-        imageDownloaded
-        imagesDownloaded {
-          image
-        }
-      }
-    }
-  }
-}
-
-```
-
-## GraphQL Result
-
-```json
-{
-  "data": {
-    "allEntry": {
-      "edges": [
-        {
-          "node": {
-            "title": "Second Post",
-            "imageDownloaded": {
-              "type": "image",
-              "mimeType": "image/jpeg",
-              //... and all other image properties
-            },
-            "imagesDownloaded": null
-          }
-        },
-        {
-          "node": {
-            "title": "First Post",
-            "imageDownloaded": null,
-            "imagesDownloaded": [
-              {
-                "image": {
-                  "type": "image",
-                  "mimeType": "image/jpeg",
-                  //... and all other image properties
-                }
-              },
-              {
-                "image": {
-                  "type": "image",
-                  "mimeType": "image/jpeg",
-                  //... and all other image properties
-                }
-              }
-            ]
-          }
-        }
-      ]
-    }
-  }
-}
-```
-=======
-You can find the complete documentation here: https://webstone.info/documentation/gridsome-plugin-remote-image
->>>>>>> 92f237d2
+You can find the complete documentation here: https://webstone.info/documentation/gridsome-plugin-remote-image